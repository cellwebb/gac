--- conflicted
+++ resolved
@@ -28,18 +28,12 @@
 ### Added 🚀
 
 - **Repository Context Enrichment**:
-<<<<<<< HEAD
-=======
-
->>>>>>> dcdda81d
   - Added intelligent repository context extraction to improve AI commit messages
   - Implemented extraction of file purposes from docstrings
   - Added recent commit history for modified files
   - Included repository structure and branch information
   - Created example script in `examples/repo_context_example.py`
   - Added comprehensive unit tests for context extraction
-<<<<<<< HEAD
-=======
 
 - **Configuration Management**:
 
@@ -61,7 +55,6 @@
     - Encoding constants
     - Error handling scenarios
     - Prompt message cleaning
->>>>>>> dcdda81d
 
 ### Changed 🔧
 
