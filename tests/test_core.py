"""Test module for gac.core functionality."""

from gac.prompt import build_prompt


def test_build_prompt():
    """Test build_prompt function produces expected output format."""
    # Set up test inputs
    status = "On branch main"
    diff = "diff --git a/file.py b/file.py\n+New line"
    hint = "Test hint"
    one_liner = True

<<<<<<< HEAD
    # Patch count_tokens to avoid dependency on Anthropic internals
    with patch("gac.preprocess.count_tokens", return_value=42):
        result = build_prompt(status, diff, one_liner=one_liner, hint=hint)
=======
    # Call the function directly
    result = build_prompt(status, diff, one_liner=one_liner, hint=hint)
>>>>>>> ec5fb706

    # Check expected behavior: prompt contains necessary information for the LLM
    assert isinstance(result, str)
    assert len(result) > 0

    # Verify the prompt contains the essential components
    # These are behavioral expectations, not implementation details
    assert status in result
    assert diff in result
    assert hint in result

    # Verify one_liner flag affects the prompt content appropriately
    if one_liner:
        assert "<one_liner>" in result
        assert "<multi_line>" not in result
    else:
        assert "<one_liner>" not in result
        assert "<multi_line>" in result


def test_build_prompt_without_hint():
<<<<<<< HEAD
    from unittest.mock import patch

=======
>>>>>>> ec5fb706
    """Test build_prompt works without hint."""
    # Set up test inputs
    status = "On branch main"
    diff = "diff --git a/file.py b/file.py\n+New line"

<<<<<<< HEAD
    # Patch count_tokens to avoid dependency on Anthropic internals
    with patch("gac.preprocess.count_tokens", return_value=42):
        result = build_prompt(status, diff, one_liner=False)
=======
    # Call without hint and with multi-line
    result = build_prompt(status, diff, one_liner=False)
>>>>>>> ec5fb706

    # Check expected behavior
    assert isinstance(result, str)
    assert status in result
    assert diff in result
    # Check content relevant to multi-line format
    assert "<multi_line>" in result
    assert "<one_liner>" not in result<|MERGE_RESOLUTION|>--- conflicted
+++ resolved
@@ -11,14 +11,9 @@
     hint = "Test hint"
     one_liner = True
 
-<<<<<<< HEAD
     # Patch count_tokens to avoid dependency on Anthropic internals
     with patch("gac.preprocess.count_tokens", return_value=42):
         result = build_prompt(status, diff, one_liner=one_liner, hint=hint)
-=======
-    # Call the function directly
-    result = build_prompt(status, diff, one_liner=one_liner, hint=hint)
->>>>>>> ec5fb706
 
     # Check expected behavior: prompt contains necessary information for the LLM
     assert isinstance(result, str)
@@ -40,24 +35,16 @@
 
 
 def test_build_prompt_without_hint():
-<<<<<<< HEAD
     from unittest.mock import patch
 
-=======
->>>>>>> ec5fb706
     """Test build_prompt works without hint."""
     # Set up test inputs
     status = "On branch main"
     diff = "diff --git a/file.py b/file.py\n+New line"
 
-<<<<<<< HEAD
     # Patch count_tokens to avoid dependency on Anthropic internals
     with patch("gac.preprocess.count_tokens", return_value=42):
         result = build_prompt(status, diff, one_liner=False)
-=======
-    # Call without hint and with multi-line
-    result = build_prompt(status, diff, one_liner=False)
->>>>>>> ec5fb706
 
     # Check expected behavior
     assert isinstance(result, str)
