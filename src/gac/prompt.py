"""Prompt creation for GAC.

This module handles the creation of prompts for AI models, including template loading,
formatting, and integration with diff preprocessing.
"""

import logging
import os
import re
from pathlib import Path
from typing import Optional

from gac.constants import DEFAULT_DIFF_TOKEN_LIMIT
from gac.errors import ConfigError
from gac.git import run_git_command
from gac.preprocess import preprocess_diff

logger = logging.getLogger(__name__)

# Maximum number of tokens to allocate for the diff in the prompt
DEFAULT_DIFF_TOKEN_LIMIT = 6000


def find_template_file() -> Optional[str]:
    """Find a prompt template file in standard locations.

<<<<<<< HEAD
def find_template_file() -> Optional[str]:
    """Find a prompt template file in standard locations.

=======
>>>>>>> dcdda81d
    Searches for template files in the following order:
    1. Environment variable GAC_TEMPLATE_PATH
    2. Current directory: ./prompt.template
    3. User config directory: ~/.config/gac/prompt.template
    4. Package directory: gac/templates/default.prompt
    5. Project directory: prompts/default.prompt

    Returns:
        Path to the template file or None if not found
    """
    env_path = os.environ.get("GAC_TEMPLATE_PATH")
    if env_path and os.path.exists(env_path):
        return env_path

    current_dir_path = Path("./prompt.template")
    if current_dir_path.exists():
        return str(current_dir_path)

    config_dir_path = Path.home() / ".config" / "gac" / "prompt.template"
    if config_dir_path.exists():
        return str(config_dir_path)

    package_template = Path(__file__).parent / "templates" / "default.prompt"
    if package_template.exists():
        return str(package_template)

    default_template = Path(__file__).parent.parent.parent / "prompts" / "default.prompt"
    if default_template.exists():
        return str(default_template)

    return None


def load_prompt_template(template_path: Optional[str] = None) -> str:
    """Load the prompt template from a file or use the default embedded template.

    Args:
        template_path: Optional path to a template file

    Returns:
        Template content as string

    Raises:
        ConfigError: If no template file is found
    """
    if template_path:
        if os.path.exists(template_path):
            logger.debug(f"Loading prompt template from {template_path}")
            with open(template_path, "r") as f:
                return f.read()
        else:
            raise ConfigError(f"Prompt template file not found at {template_path}")

    template_file = find_template_file()
    if template_file:
        logger.debug(f"Loading prompt template from {template_file}")
        with open(template_file, "r") as f:
            return f.read()

    logger.error("No template file found and no default template defined.")
    raise ConfigError("No template file found and no default template defined.")


def add_repository_context(diff: str) -> str:
    """Extract and format repository context from the git diff.

<<<<<<< HEAD
=======
    This function enhances the prompt by providing valuable repository context information:
    1. File purposes extracted from docstrings
    2. Recent commit history for the modified files
    3. Project structure information

>>>>>>> dcdda81d
    Args:
        diff: The git diff to analyze

    Returns:
        Formatted repository context as a string
    """
    if not diff:
        return ""

<<<<<<< HEAD
=======
    # Extract affected file paths
>>>>>>> dcdda81d
    file_paths = re.findall(r"diff --git a/(.*) b/", diff)
    if not file_paths:
        return ""

<<<<<<< HEAD
    context_sections = ["Repository Context:", "File purposes:"]

    # Get repository information
    try:
        repo_url = run_git_command(["config", "--get", "remote.origin.url"], silent=True)
        if repo_url:
            repo_name = re.search(r"[:/]([^/]+?)(?:\.git)?$", repo_url)
            if repo_name:
                context_sections.append(f"Repository: {repo_name.group(1)}")
    except Exception as e:
        logger.debug(f"Error getting repository information: {e}")

    # Get branch information
    try:
=======
    context_sections = []

    # 1. Extract file purpose from docstrings
    file_purposes = []
    for path in file_paths[:5]:  # Limit to 5 files to avoid token bloat
        if path.endswith(".py"):
            try:
                # Get the file content from HEAD
                file_content = run_git_command(["show", f"HEAD:{path}"], silent=True)
                if file_content:
                    # Extract file docstring (first triple-quoted string)
                    docstring_match = re.search(r'"""(.*?)"""', file_content, re.DOTALL)
                    if docstring_match:
                        # Extract the first line as a summary
                        docstring = docstring_match.group(1).strip()
                        first_line = docstring.split("\n")[0].strip()
                        if first_line:
                            file_purposes.append(f"• {path}: {first_line}")
            except Exception as e:
                logger.debug(f"Error extracting docstring from {path}: {e}")

    if file_purposes:
        context_sections.append("File purposes:\n" + "\n".join(file_purposes))

    # 2. Add recent related commits
    try:
        # Get recent commits for the modified files
        recent_commits = run_git_command(
            ["log", "--pretty=format:%h %s", "-n", "3", "--", *file_paths[:5]], silent=True
        )
        if recent_commits:
            commit_lines = recent_commits.split("\n")[:3]  # Limit to 3 commits
            context_sections.append("Recent related commits:\n" + "\n".join([f"• {c}" for c in commit_lines]))
    except Exception as e:
        logger.debug(f"Error getting recent commits: {e}")

    # 3. Add repository structure information
    try:
        # Get the repo name
        remote_url = run_git_command(["config", "--get", "remote.origin.url"], silent=True)
        if remote_url:
            # Extract repo name from URL
            repo_name = re.search(r"/([^/]+?)(\.git)?$", remote_url)
            if repo_name:
                context_sections.append(f"Repository: {repo_name.group(1)}")

        # Get the branch name
>>>>>>> dcdda81d
        branch = run_git_command(["rev-parse", "--abbrev-ref", "HEAD"], silent=True)
        if branch:
            context_sections.append(f"Branch: {branch}")
    except Exception as e:
<<<<<<< HEAD
        logger.debug(f"Error getting branch information: {e}")

    # Get directory context
    for path in file_paths:
        dir_name = os.path.dirname(path).split("/")[0]
        if dir_name:
            try:
                dir_content = run_git_command(["ls-tree", "--name-only", "HEAD", dir_name], silent=True)
                if dir_content:
                    context_sections.append(f"Directory context ({dir_name}):")
                    # Add directory contents as bullet points
                    for file in dir_content.strip().split("\n"):
                        context_sections.append(f"• {file}")
                    break
            except Exception as e:
                logger.debug(f"Error getting directory context: {e}")

    purposes = []
    for path in file_paths[:5]:
        if path.endswith(".py"):
            try:
                file_content = run_git_command(["show", f"HEAD:{path}"], silent=True)
                if file_content:
                    docstring_match = re.search(r'"""(.*?)"""', file_content, re.DOTALL)
                    if docstring_match:
                        docstring = docstring_match.group(1).strip()
                        if docstring:
                            purposes.append(f"• {path}: {docstring}")
            except Exception as e:
                logger.debug(f"Error extracting docstring from {path}: {e}")

    if purposes:
        context_sections.extend(purposes)

    if file_paths:
        try:
            # Get the commit history for the modified files
            history = run_git_command(["log", "--pretty=format:%h %s", "-n", "3", "--", *file_paths], silent=True)
            if history:
                # Format the history with bullet points
                formatted_history = "\n".join(f"• {line}" for line in history.split("\n") if line)
                context_sections.append(f"\nRecent related commits:\n{formatted_history}")
        except Exception as e:
            logger.debug(f"Error getting commit history: {e}")

    return "\n".join(context_sections)
=======
        logger.debug(f"Error getting repository info: {e}")

    # 4. Get directory structure for context
    if len(file_paths) > 0:
        # Determine common parent directory
        parent_dirs = [os.path.dirname(p) for p in file_paths]
        if parent_dirs and any(parent_dirs):
            common_dir = os.path.commonpath(parent_dirs) if len(parent_dirs) > 1 else parent_dirs[0]
            if common_dir:
                try:
                    # List files in this directory to provide context
                    dir_content = run_git_command(["ls-tree", "--name-only", "HEAD", common_dir], silent=True)
                    if dir_content:
                        dir_files = dir_content.split("\n")[:5]  # Limit to 5 entries
                        context_sections.append(
                            f"Directory context ({common_dir}):\n" + "\n".join([f"• {f}" for f in dir_files])
                        )
                except Exception as e:
                    logger.debug(f"Error getting directory context: {e}")

    # Combine all sections with headers
    if context_sections:
        return "Repository Context:\n" + "\n\n".join(context_sections)

    return ""
>>>>>>> dcdda81d


def build_prompt(
    status: str,
    diff: str,
    one_liner: bool = False,
    hint: str = "",
    template_path: Optional[str] = None,
    model: str = "anthropic:claude-3-haiku",
) -> str:
    """Build a prompt using a template file with XML-style tags.

    Args:
        status: Git status output
        diff: Git diff output
        one_liner: Whether to generate a single-line commit message
        hint: Additional context for the prompt
        template_path: Optional path to a template file
        model: Model identifier for token counting during preprocessing

    Returns:
        Formatted prompt string ready to be sent to an AI model
    """
    template = load_prompt_template(template_path)

<<<<<<< HEAD
=======
    # Preprocess the diff with smart filtering and truncation
>>>>>>> dcdda81d
    logger.debug(f"Preprocessing diff ({len(diff)} characters)")
    processed_diff = preprocess_diff(diff, token_limit=DEFAULT_DIFF_TOKEN_LIMIT, model=model)
    logger.debug(f"Processed diff ({len(processed_diff)} characters)")

<<<<<<< HEAD
    repo_context = add_repository_context(diff)
    logger.debug(f"Added repository context ({len(repo_context)} characters)")

=======
    # Generate repository context
    repo_context = add_repository_context(diff)
    logger.debug(f"Added repository context ({len(repo_context)} characters)")

    # Replace placeholders with actual content
>>>>>>> dcdda81d
    template = template.replace("<status></status>", status)
    template = template.replace("<diff></diff>", processed_diff)
    template = template.replace("<hint></hint>", hint)

<<<<<<< HEAD
    if repo_context:
        template = template.replace("<git-diff>", f"\n{repo_context}\n\n<git-diff>")

=======
    # Add repository context before the diff section
    if repo_context:
        template = template.replace("<git-diff>", f"\n{repo_context}\n\n<git-diff>")

    # Process format options (one-liner vs multi-line)
>>>>>>> dcdda81d
    if one_liner:
        template = re.sub(r"<multi_line>.*?</multi_line>", "", template, flags=re.DOTALL)
        template = re.sub(r"<one_liner>(.*?)</one_liner>", r"\1", template, flags=re.DOTALL)
    else:
        template = re.sub(r"<one_liner>.*?</one_liner>", "", template, flags=re.DOTALL)
        template = re.sub(r"<multi_line>(.*?)</multi_line>", r"\1", template, flags=re.DOTALL)

    # Process hint section
    if not hint:
        template = re.sub(r"<hint_section>.*?</hint_section>", "", template, flags=re.DOTALL)
    else:
        template = re.sub(r"<hint_section>(.*?)</hint_section>", r"\1", template, flags=re.DOTALL)

    # Remove any remaining XML tags and clean up whitespace
    template = re.sub(r"<[^>]*>", "", template)
    template = re.sub(r"\n{3,}", "\n\n", template)

    return template.strip()


def clean_commit_message(message: str) -> str:
    """Clean up a commit message generated by an AI model.

<<<<<<< HEAD
=======
    This function:
    1. Removes code block markers (```backticks```)
    2. Removes XML tags that might have leaked into the response
    3. Ensures the message starts with a conventional commit prefix

>>>>>>> dcdda81d
    Args:
        message: Raw commit message from AI

    Returns:
        Cleaned commit message ready for use
    """
    message = message.strip()

<<<<<<< HEAD
    # Handle code blocks with language specifier
    if "```" in message:
        # Extract content from code blocks
        lines = message.split("\n")
        content_lines = []
        inside_block = False

        for line in lines:
            if line.startswith("```"):
                # Toggle inside_block state, but skip the marker line
                inside_block = not inside_block
                continue
=======
    # Remove code block markers (backticks)
    if message.startswith("```"):
        # Check if the first line contains a language identifier (e.g., ```python)
        if "\n" in message:
            first_line_end = message.find("\n")
            first_line = message[:first_line_end]
            if first_line.count("```") == 1:
                message = message[first_line_end + 1 :]
        else:
            message = message[3:].lstrip()
>>>>>>> dcdda81d

            if inside_block:
                content_lines.append(line)

<<<<<<< HEAD
        if content_lines:
            message = "\n".join(content_lines).strip()

    # Remove XML tags
    xml_tags = ["<git-status>", "</git-status>", "<git-diff>", "</git-diff>"]
    for tag in xml_tags:
        message = message.replace(tag, "")

    # Define conventional commit prefixes
=======
    # Handle cases where message still has backticks
    message = message.replace("```\n", "").replace("\n```", "")

    # Remove any XML tags that might have leaked into the response
    for tag in ["<git-status>", "</git-status>", "<git-diff>", "</git-diff>"]:
        message = message.replace(tag, "")

    # Ensure message starts with a conventional commit prefix
>>>>>>> dcdda81d
    conventional_prefixes = [
        "feat:",
        "fix:",
        "docs:",
        "style:",
        "refactor:",
        "perf:",
        "test:",
        "build:",
        "ci:",
        "chore:",
    ]

<<<<<<< HEAD
    # If the message doesn't start with a conventional prefix, add one
=======
>>>>>>> dcdda81d
    if not any(message.startswith(prefix) for prefix in conventional_prefixes):
        message = f"chore: {message}"

    return message.strip()<|MERGE_RESOLUTION|>--- conflicted
+++ resolved
@@ -24,12 +24,9 @@
 def find_template_file() -> Optional[str]:
     """Find a prompt template file in standard locations.
 
-<<<<<<< HEAD
 def find_template_file() -> Optional[str]:
     """Find a prompt template file in standard locations.
 
-=======
->>>>>>> dcdda81d
     Searches for template files in the following order:
     1. Environment variable GAC_TEMPLATE_PATH
     2. Current directory: ./prompt.template
@@ -96,14 +93,6 @@
 def add_repository_context(diff: str) -> str:
     """Extract and format repository context from the git diff.
 
-<<<<<<< HEAD
-=======
-    This function enhances the prompt by providing valuable repository context information:
-    1. File purposes extracted from docstrings
-    2. Recent commit history for the modified files
-    3. Project structure information
-
->>>>>>> dcdda81d
     Args:
         diff: The git diff to analyze
 
@@ -113,15 +102,10 @@
     if not diff:
         return ""
 
-<<<<<<< HEAD
-=======
-    # Extract affected file paths
->>>>>>> dcdda81d
     file_paths = re.findall(r"diff --git a/(.*) b/", diff)
     if not file_paths:
         return ""
-
-<<<<<<< HEAD
+        
     context_sections = ["Repository Context:", "File purposes:"]
 
     # Get repository information
@@ -136,60 +120,11 @@
 
     # Get branch information
     try:
-=======
-    context_sections = []
-
-    # 1. Extract file purpose from docstrings
-    file_purposes = []
-    for path in file_paths[:5]:  # Limit to 5 files to avoid token bloat
-        if path.endswith(".py"):
-            try:
-                # Get the file content from HEAD
-                file_content = run_git_command(["show", f"HEAD:{path}"], silent=True)
-                if file_content:
-                    # Extract file docstring (first triple-quoted string)
-                    docstring_match = re.search(r'"""(.*?)"""', file_content, re.DOTALL)
-                    if docstring_match:
-                        # Extract the first line as a summary
-                        docstring = docstring_match.group(1).strip()
-                        first_line = docstring.split("\n")[0].strip()
-                        if first_line:
-                            file_purposes.append(f"• {path}: {first_line}")
-            except Exception as e:
-                logger.debug(f"Error extracting docstring from {path}: {e}")
-
-    if file_purposes:
-        context_sections.append("File purposes:\n" + "\n".join(file_purposes))
-
-    # 2. Add recent related commits
-    try:
-        # Get recent commits for the modified files
-        recent_commits = run_git_command(
-            ["log", "--pretty=format:%h %s", "-n", "3", "--", *file_paths[:5]], silent=True
-        )
-        if recent_commits:
-            commit_lines = recent_commits.split("\n")[:3]  # Limit to 3 commits
-            context_sections.append("Recent related commits:\n" + "\n".join([f"• {c}" for c in commit_lines]))
-    except Exception as e:
-        logger.debug(f"Error getting recent commits: {e}")
-
-    # 3. Add repository structure information
-    try:
-        # Get the repo name
-        remote_url = run_git_command(["config", "--get", "remote.origin.url"], silent=True)
-        if remote_url:
-            # Extract repo name from URL
-            repo_name = re.search(r"/([^/]+?)(\.git)?$", remote_url)
-            if repo_name:
-                context_sections.append(f"Repository: {repo_name.group(1)}")
-
-        # Get the branch name
->>>>>>> dcdda81d
+    
         branch = run_git_command(["rev-parse", "--abbrev-ref", "HEAD"], silent=True)
         if branch:
             context_sections.append(f"Branch: {branch}")
     except Exception as e:
-<<<<<<< HEAD
         logger.debug(f"Error getting branch information: {e}")
 
     # Get directory context
@@ -236,33 +171,6 @@
             logger.debug(f"Error getting commit history: {e}")
 
     return "\n".join(context_sections)
-=======
-        logger.debug(f"Error getting repository info: {e}")
-
-    # 4. Get directory structure for context
-    if len(file_paths) > 0:
-        # Determine common parent directory
-        parent_dirs = [os.path.dirname(p) for p in file_paths]
-        if parent_dirs and any(parent_dirs):
-            common_dir = os.path.commonpath(parent_dirs) if len(parent_dirs) > 1 else parent_dirs[0]
-            if common_dir:
-                try:
-                    # List files in this directory to provide context
-                    dir_content = run_git_command(["ls-tree", "--name-only", "HEAD", common_dir], silent=True)
-                    if dir_content:
-                        dir_files = dir_content.split("\n")[:5]  # Limit to 5 entries
-                        context_sections.append(
-                            f"Directory context ({common_dir}):\n" + "\n".join([f"• {f}" for f in dir_files])
-                        )
-                except Exception as e:
-                    logger.debug(f"Error getting directory context: {e}")
-
-    # Combine all sections with headers
-    if context_sections:
-        return "Repository Context:\n" + "\n\n".join(context_sections)
-
-    return ""
->>>>>>> dcdda81d
 
 
 def build_prompt(
@@ -287,41 +195,21 @@
         Formatted prompt string ready to be sent to an AI model
     """
     template = load_prompt_template(template_path)
-
-<<<<<<< HEAD
-=======
-    # Preprocess the diff with smart filtering and truncation
->>>>>>> dcdda81d
+    
     logger.debug(f"Preprocessing diff ({len(diff)} characters)")
     processed_diff = preprocess_diff(diff, token_limit=DEFAULT_DIFF_TOKEN_LIMIT, model=model)
     logger.debug(f"Processed diff ({len(processed_diff)} characters)")
 
-<<<<<<< HEAD
     repo_context = add_repository_context(diff)
     logger.debug(f"Added repository context ({len(repo_context)} characters)")
 
-=======
-    # Generate repository context
-    repo_context = add_repository_context(diff)
-    logger.debug(f"Added repository context ({len(repo_context)} characters)")
-
-    # Replace placeholders with actual content
->>>>>>> dcdda81d
     template = template.replace("<status></status>", status)
     template = template.replace("<diff></diff>", processed_diff)
     template = template.replace("<hint></hint>", hint)
 
-<<<<<<< HEAD
     if repo_context:
         template = template.replace("<git-diff>", f"\n{repo_context}\n\n<git-diff>")
 
-=======
-    # Add repository context before the diff section
-    if repo_context:
-        template = template.replace("<git-diff>", f"\n{repo_context}\n\n<git-diff>")
-
-    # Process format options (one-liner vs multi-line)
->>>>>>> dcdda81d
     if one_liner:
         template = re.sub(r"<multi_line>.*?</multi_line>", "", template, flags=re.DOTALL)
         template = re.sub(r"<one_liner>(.*?)</one_liner>", r"\1", template, flags=re.DOTALL)
@@ -345,14 +233,6 @@
 def clean_commit_message(message: str) -> str:
     """Clean up a commit message generated by an AI model.
 
-<<<<<<< HEAD
-=======
-    This function:
-    1. Removes code block markers (```backticks```)
-    2. Removes XML tags that might have leaked into the response
-    3. Ensures the message starts with a conventional commit prefix
-
->>>>>>> dcdda81d
     Args:
         message: Raw commit message from AI
 
@@ -361,7 +241,6 @@
     """
     message = message.strip()
 
-<<<<<<< HEAD
     # Handle code blocks with language specifier
     if "```" in message:
         # Extract content from code blocks
@@ -374,23 +253,10 @@
                 # Toggle inside_block state, but skip the marker line
                 inside_block = not inside_block
                 continue
-=======
-    # Remove code block markers (backticks)
-    if message.startswith("```"):
-        # Check if the first line contains a language identifier (e.g., ```python)
-        if "\n" in message:
-            first_line_end = message.find("\n")
-            first_line = message[:first_line_end]
-            if first_line.count("```") == 1:
-                message = message[first_line_end + 1 :]
-        else:
-            message = message[3:].lstrip()
->>>>>>> dcdda81d
 
             if inside_block:
                 content_lines.append(line)
 
-<<<<<<< HEAD
         if content_lines:
             message = "\n".join(content_lines).strip()
 
@@ -400,16 +266,6 @@
         message = message.replace(tag, "")
 
     # Define conventional commit prefixes
-=======
-    # Handle cases where message still has backticks
-    message = message.replace("```\n", "").replace("\n```", "")
-
-    # Remove any XML tags that might have leaked into the response
-    for tag in ["<git-status>", "</git-status>", "<git-diff>", "</git-diff>"]:
-        message = message.replace(tag, "")
-
-    # Ensure message starts with a conventional commit prefix
->>>>>>> dcdda81d
     conventional_prefixes = [
         "feat:",
         "fix:",
@@ -423,10 +279,8 @@
         "chore:",
     ]
 
-<<<<<<< HEAD
     # If the message doesn't start with a conventional prefix, add one
-=======
->>>>>>> dcdda81d
+    
     if not any(message.startswith(prefix) for prefix in conventional_prefixes):
         message = f"chore: {message}"
 
